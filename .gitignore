--- conflicted
+++ resolved
@@ -1,9 +1,7 @@
 output/
 *.png
 *.pdf
-<<<<<<< HEAD
 *.o*
-=======
 
 ## Latex auxiliary files.
 *.aux
@@ -17,5 +15,4 @@
 *.gz
 
 ## Plots directory
-figures/
->>>>>>> 9ae89cd0
+figures/